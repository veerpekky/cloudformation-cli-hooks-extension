--- conflicted
+++ resolved
@@ -863,11 +863,7 @@
         cfn_client = create_sdk_session().client("cloudformation")
 
         with pytest.raises(Exception) as e:
-<<<<<<< HEAD
-            output = _build_target_handlers_string(cfn_client, versioned_hook_data, hook_configuration_data)
-=======
-            extension._build_target_handlers_string(versioned_hook_data, hook_configuration_data)
->>>>>>> 5902619b
+            _build_target_handlers_string(cfn_client, versioned_hook_data, hook_configuration_data)
 
         assert e.type == InternalError
 
