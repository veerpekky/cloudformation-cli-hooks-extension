--- conflicted
+++ resolved
@@ -1,6 +1,3 @@
-<<<<<<< HEAD
-### Hooks Plugin Extension
-=======
 # AWS CloudFormation CLI Hooks Extension
 
 The CloudFormation CLI (cfn) allows you to author your own CFN extension providers that can be used by CloudFormation.
@@ -139,5 +136,4 @@
 
 ## License
 
-This project is licensed under the Apache-2.0 License.
->>>>>>> 5902619b
+This project is licensed under the Apache-2.0 License.